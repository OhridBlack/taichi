--- conflicted
+++ resolved
@@ -34,11 +34,7 @@
         for pr in pulls:
             pr_id = pr["number"]
             title = f'#{pr_id}, {pr["title"]}, by {pr["user"]["login"]}'
-<<<<<<< HEAD
-            link = f'https://{server_addr}:{server_port}/{pr_id}'
-=======
             link = f'http://{server_addr}:{server_port}/{pr_id}'
->>>>>>> d76d5a1c
             self.writeln(f'<a href="{link}">{title}</a>')
 
     def do_GET(self):
